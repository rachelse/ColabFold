--- conflicted
+++ resolved
@@ -109,7 +109,6 @@
 
 If no index was created (`MMSEQS_NO_INDEX=1` was set), then `--db-load-mode` does not do anything and can be ignored.
 
-<<<<<<< HEAD
 ### Saving MSAs in AlphaFold3-compatible JSON format
 You can export MSAs into a json format compatible with AlphaFold3 input using the `--af3-json` option. 
 
@@ -150,10 +149,6 @@
 As the `copies` is optional, the `Complex1` and `Complex2` will result in identical json input.
 
 Note: MMseqs2-based MSAs are only generated for the protein sequences. RNA entries will not have unpaired MSAs in the json file. However, the field is marked as null so that AlphaFold3 can generate MSAs for them. 
-
-### Generating MSAs on the GPU
-=======
->>>>>>> d1b8ec15
 
 ### GPU-accelerated search with ⁠`colabfold_search` ⁠
 ColabFold supports GPU-accelerated MSA searches through [MMseqs2-GPU](https://www.biorxiv.org/content/10.1101/2024.11.13.623350v1).
